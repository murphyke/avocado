--- conflicted
+++ resolved
@@ -94,8 +94,6 @@
         $('[data-model=criterion]').live('click', function(evt) {
             evt.preventDefault();
             var target = $(this);
-<<<<<<< HEAD
-
             $.ajax({
                 url: target.attr('data-uri'),
                 dataType:'json',
@@ -104,11 +102,9 @@
                     viewManager.show(json);
                 }
             });
-=======
+
             target.trigger('collapse_search');
             target.trigger('ShowConceptEvent');
-        
->>>>>>> 3be63d88
         });
     });
 });